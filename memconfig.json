{
  "dependencies": {
    "http": "http:",
    "endpoint": "sys-process:endpointUrl"
  },
  "expressions": {
    "user": {
      "description": "User",
      "type": "url",
      "searchIn": "https://github.com",
      "regex": "https://github.com/((?!pulls$|issues$|marketplace$|explore$|notifications$|codespaces$)[^/])+$"
    },
    "repo": {
      "description": "Repo",
      "type": "url",
      "searchIn": "https://github.com",
      "regex": "https://github.com/[^/]+/[^/]+$"
    },
    "issue": {
      "description": "Issue",
      "type": "url",
      "searchIn": "https://github.com",
      "regex": "https://github.com/[^/]+/[^/]+/issues/[0-9]+$"
    },
    "pullRequest": {
      "description": "Pull Request",
      "type": "url",
      "searchIn": "https://github.com",
      "regex": "https://github.com/[^/]+/[^/]+/pull/[0-9]+($|\\?)"
    },
    "search": {
      "description": "Issue/PR Search",
      "type": "url",
      "searchIn": "https://github.com",
      "regex": "https://github.com/[^/]+/[^/]+/(pulls|issues$|issues\\?q=.*$)"
    },
    "prCommits": {
      "description": "PR Commits",
      "type": "url",
      "searchIn": "https://github.com",
      "regex": "https://github.com/[^/]+/[^/]+/pull/[0-9]+/commits$"
    },
    "prCommit": {
      "description": "PR Commit",
      "type": "url",
      "searchIn": "https://github.com",
      "regex": "https://github.com/[^/]+/[^/]+/pull/[0-9]+/commits/[a-f0-9]+$"
    },
    "prChanges": {
      "description": "PR Changes",
      "type": "url",
      "searchIn": "https://github.com",
      "regex": "https://github.com/[^/]+/[^/]+/pull/[0-9]+/files$"
    },
    "comment": {
      "description": "Comment",
      "type": "url",
      "searchIn": "https://github.com",
      "regex": "https://github.com/[^/]+/[^/]+/(pull|issue)/[0-9]+#issue(comment)?-[0-9]+$"
    }
  },
  "schema": {
    "types": [
      {
        "name": "Root",
        "description": "Driver for the Github API",
        "fields": [
          {
            "name": "users",
            "type": "UserCollection"
          },
          {
            "name": "status",
            "type": "String"
          },
          {
            "name": "parse",
            "type": "List",
            "hints": {
              "hidden": false
            },
            "ofType": {
              "type": "Ref",
              "ofType": "Repository"
            },
            "params": [
              {
                "name": "name",
                "type": "String"
              },
              {
                "name": "value",
                "type": "String"
              }
            ]
          },
          {
            "name": "search",
            "type": "GlobalSearch"
          }
        ],
        "actions": [
          {
            "name": "configure",
            "description": "Invoke with a valid Github access token to configure this driver",
            "params": [
              {
                "name": "token",
                "type": "String"
              }
            ],
            "type": "Void"
          },
          {
            "name": "endpoint",
            "type": "String",
            "hints": {
              "hidden": true
            },
            "params": [
              {
                "name": "method",
                "type": "String"
              },
              {
                "name": "body",
<<<<<<< HEAD
                "type": "String"
=======
                "type": "String",
                "optional": true
>>>>>>> 746a409d
              },
              {
                "name": "path",
                "type": "String"
              },
              {
                "name": "query",
<<<<<<< HEAD
                "type": "String"
=======
                "type": "String",
                "optional": true
>>>>>>> 746a409d
              },
              {
                "name": "headers",
                "type": "String"
              }
            ]
          }
        ],
        "events": []
      },
      {
        "name": "UserCollection",
        "fields": [
          {
            "name": "one",
            "type": "User",
            "params": [
              {
                "name": "name",
                "type": "String"
              }
            ]
          },
          {
            "name": "page",
            "type": "UserPage",
            "params": [
              {
                "name": "since",
                "type": "String",
                "optional": true
              }
            ]
          }
        ],
        "events": []
      },
      {
        "name": "UserPage",
        "fields": [
          {
            "name": "items",
            "type": "List",
            "ofType": "User"
          },
          {
            "name": "next",
            "type": "Ref",
            "ofType": "UserPage"
          }
        ],
        "events": []
      },
      {
        "name": "User",
        "fields": [
          {
            "name": "login",
            "type": "String",
            "hints": {
              "primary": true
            }
          },
          {
            "name": "name",
            "type": "String",
            "hints": {
              "secondary": true
            }
          },
          {
            "name": "bio",
            "type": "String"
          },
          {
            "name": "blog",
            "type": "String"
          },
          {
            "name": "company",
            "type": "String"
          },
          {
            "name": "repos",
            "type": "RepositoryCollection"
          },
          {
            "name": "email",
            "type": "String"
          },
          {
            "name": "id",
            "type": "Int"
          },
          {
            "name": "followers",
            "type": "Int"
          },
          {
            "name": "following",
            "type": "Int"
          },
          {
            "name": "location",
            "type": "String"
          },
          {
            "name": "type",
            "type": "String"
          },
          {
            "name": "avatar_url",
            "type": "String"
          },
          {
            "name": "created_at",
            "type": "String"
          },
          {
            "name": "gravatar_id",
            "type": "String"
          },
          {
            "name": "public_gists",
            "type": "Int"
          },
          {
            "name": "public_repos",
            "type": "Int"
          },
          {
            "name": "site_admin",
            "type": "Boolean"
          },
          {
            "name": "hireable",
            "type": "Boolean"
          },
          {
            "name": "updated_at",
            "type": "String"
          }
        ],
        "events": []
      },
      {
        "name": "RepositoryCollection",
        "fields": [
          {
            "name": "one",
            "type": "Repository",
            "params": [
              {
                "name": "name",
                "type": "String"
              }
            ]
          },
          {
            "name": "page",
            "type": "RepositoryPage",
            "params": [
              {
                "name": "type",
                "type": "String"
              },
              {
                "name": "sort",
                "type": "String"
              },
              {
                "name": "direction",
                "type": "String"
              },
              {
                "name": "page",
                "type": "Int"
              },
              {
                "name": "pageSize",
                "type": "Int"
              }
            ]
          },
          {
            "name": "search",
            "type": "RepositoryPage",
            "params": [
              {
                "name": "q",
                "type": "String",
                "optional": true
              },
              {
                "name": "sort",
                "type": "String",
                "optional": true
              },
              {
                "name": "order",
                "type": "String",
                "optional": true
              },
              {
                "name": "page",
                "type": "Int",
                "optional": true
              },
              {
                "name": "pageSize",
                "type": "Int",
                "optional": true
              }
            ]
          }
        ],
        "events": []
      },
      {
        "name": "RepositoryPage",
        "fields": [
          {
            "name": "items",
            "type": "List",
            "ofType": "Repository"
          },
          {
            "name": "next",
            "type": "Ref",
            "ofType": "RepositoryPage"
          }
        ],
        "events": []
      },
      {
        "name": "Repository",
        "fields": [
          {
            "name": "name",
            "type": "String",
            "hints": {
              "primary": true
            }
          },
          {
            "name": "description",
            "type": "String",
            "hints": {
              "secondary": true
            }
          },
          {
            "name": "content",
            "type": "ContentCollection"
          },
          {
            "name": "archived",
            "type": "Boolean"
          },
          {
            "name": "branches",
            "type": "BranchCollection"
          },
          {
            "name": "fork",
            "type": "Boolean"
          },
          {
            "name": "homepage",
            "type": "String"
          },
          {
            "name": "id",
            "type": "Int"
          },
          {
            "name": "language",
            "type": "String"
          },
          {
            "name": "private",
            "type": "Boolean"
          },
          {
            "name": "size",
            "type": "Int"
          },
          {
            "name": "url",
            "type": "String"
          },
          {
            "name": "allow_merge_commit",
            "type": "Boolean"
          },
          {
            "name": "allow_rebase_merge",
            "type": "Boolean"
          },
          {
            "name": "allow_squash_merge",
            "type": "Boolean"
          },
          {
            "name": "created_at",
            "type": "String"
          },
          {
            "name": "default_branch",
            "type": "String"
          },
          {
            "name": "forks_count",
            "type": "Int"
          },
          {
            "name": "full_name",
            "type": "String"
          },
          {
            "name": "has_downloads",
            "type": "Boolean"
          },
          {
            "name": "has_issues",
            "type": "Boolean"
          },
          {
            "name": "has_pages",
            "type": "Boolean"
          },
          {
            "name": "has_wiki",
            "type": "Boolean"
          },
          {
            "name": "html_url",
            "type": "String"
          },
          {
            "name": "issues",
            "type": "IssueCollection"
          },
          {
            "name": "network_count",
            "type": "Int"
          },
          {
            "name": "open_issues_count",
            "type": "Int"
          },
          {
            "name": "pushed_at",
            "type": "String"
          },
          {
            "name": "stargazers_count",
            "type": "Int"
          },
          {
            "name": "subscribers_count",
            "type": "Int"
          },
          {
            "name": "updated_at",
            "type": "String"
          },
          {
            "name": "watchers_count",
            "type": "Int"
          },
          {
            "name": "pull_requests",
            "params": [],
            "type": "PullRequestCollection"
          },
          {
            "name": "releases",
            "params": [],
            "type": "ReleaseCollection"
          },
          {
            "name": "license",
            "params": [],
            "type": "License"
          },
          {
            "name": "commits",
            "type": "CommitCollection"
          }
        ],
        "actions": [
          {
            "name": "transfer",
            "params": [
              {
                "name": "new_owner",
                "type": "String"
              },
              {
                "name": "new_name",
                "type": "String"
              }
            ],
            "type": "Void"
          },
          {
            "name": "addCollaborator",
            "params": [
              {
                "name": "username",
                "type": "String"
              },
              {
                "name": "permission",
                "type": "String",
                "description": "The permission to grant the collaborator. One of: pull, triage, push, maintain, admin. Default: push"
              }
            ],
            "type": "Void"
          },
          {
            "name": "createTree",
            "type": "String",
            "params": [
              {
                "name": "base",
                "type": "String"
              },
              {
                "name": "path",
                "type": "String"
              },
              {
                "name": "tree",
                "type": "String"
              }
            ]
          }
        ],
        "events": [
          {
            "name": "commentCreated",
            "type": "CommentEvent"
          },
          {
            "name": "issueOpened",
            "type": "IssueEvent"
          },
          {
            "name": "pullRequestOpened",
            "type": "PullRequestEvent"
          },
          {
            "name": "releasePublished",
            "type": "ReleaseEvent"
          }
        ]
      },
      {
        "name": "BranchCollection",
        "fields": [
          {
            "name": "one",
            "type": "Branch",
            "params": [
              {
                "name": "name",
                "type": "String"
              }
            ]
          },
          {
            "name": "page",
            "type": "BranchPage",
            "params": [
              {
                "name": "page",
                "type": "Int",
                "optional": true
              },
              {
                "name": "pageSize",
                "type": "Int",
                "optional": true
              }
            ]
          }
        ],
        "events": []
      },
      {
        "name": "BranchPage",
        "fields": [
          {
            "name": "items",
            "type": "List",
            "ofType": "Branch"
          },
          {
            "name": "next",
            "type": "Ref",
            "ofType": "BranchPage"
          }
        ],
        "events": []
      },
      {
        "name": "Branch",
        "fields": [
          {
            "name": "name",
            "type": "String"
          },
          {
            "name": "commit",
            "type": "Commit"
          },
          {
            "name": "protected",
            "type": "Boolean"
          }
        ],
        "actions": [
          {
            "name": "update",
            "type": "Void",
            "params": [
              {
                "name": "sha",
                "type": "String"
              },
              {
                "name": "ref",
                "type": "String"
              }
            ]
          }
        ],
        "events": []
      },
      {
        "name": "CommitCollection",
        "fields": [
          {
            "name": "one",
            "type": "Commit",
            "params": [
              {
                "name": "ref",
                "type": "String"
              }
            ]
          },
          {
            "name": "page",
            "type": "CommitPage",
            "params": [
              {
                "name": "page",
                "type": "Int",
                "optional": true
              },
              {
                "name": "pageSize",
                "type": "Int",
                "optional": true
              }
            ]
          }
        ],
        "actions": [
          {
            "name": "create",
            "type": "String",
            "params": [
              {
                "name": "message",
                "type": "String"
              },
              {
                "name": "tree",
                "type": "String"
              },
              {
                "name": "parents",
                "type": "String"
              }
            ]
          }
        ],
        "events": []
      },
      {
        "name": "CommitPage",
        "fields": [
          {
            "name": "items",
            "type": "List",
            "ofType": "Commit"
          },
          {
            "name": "next",
            "type": "Ref",
            "ofType": "CommitPage"
          }
        ],
        "events": []
      },
      {
        "name": "Commit",
        "fields": [
          {
            "name": "sha",
            "type": "String"
          },
          {
            "name": "message",
            "type": "String",
            "hints": {
              "primary": true
            }
          },
          {
            "name": "author",
            "type": "User"
          },
          {
            "name": "html_url",
            "type": "String"
          },
          {
            "name": "date",
            "type": "String"
          }
        ]
      },
      {
        "name": "CommentCollection",
        "fields": [
          {
            "name": "one",
            "type": "Comment",
            "params": [
              {
                "name": "id",
                "type": "Int"
              }
            ]
          },
          {
            "name": "page",
            "type": "CommentPage",
            "params": [
              {
                "name": "page",
<<<<<<< HEAD
                "type": "Int"
              },
              {
                "name": "pageSize",
                "type": "Int"
              }
            ]
          }
        ],
        "actions": [],
=======
                "type": "Int",
                "optional": true
              },
              {
                "name": "pageSize",
                "type": "Int",
                "optional": true
              }
            ]
          }
        ],
>>>>>>> 746a409d
        "events": []
      },
      {
        "name": "CommentPage",
        "fields": [
          {
            "name": "items",
            "type": "List",
            "ofType": "Comment"
          },
          {
            "name": "next",
            "type": "Ref",
            "ofType": "CommentPage"
          }
        ],
<<<<<<< HEAD
        "actions": [],
=======
>>>>>>> 746a409d
        "events": []
      },
      {
        "name": "Comment",
        "fields": [
          {
            "name": "body",
            "type": "String",
            "hints": {
              "primary": true
            }
          },
          {
            "name": "created_at",
            "type": "String"
          },
          {
            "name": "updated_at",
            "type": "String"
          }
        ]
      },
      {
        "name": "ContentCollection",
        "fields": [
          {
            "name": "file",
            "type": "Content",
            "params": [
              {
                "name": "path",
                "type": "String",
                "optional": true
              }
            ]
          },
          {
            "name": "dir",
            "type": "List",
            "ofType": "Content",
            "params": [
              {
                "name": "path",
                "type": "String",
                "optional": true
              }
            ]
          }
        ],
        "events": []
      },
      {
        "name": "Content",
        "description": "A file, directory, symlink or submodule",
        "fields": [
          {
            "name": "type",
            "type": "String",
            "hints": {
              "primary": true
            }
          },
          {
            "name": "name",
            "type": "String",
            "hints": {
              "primary": true
            }
          },
          {
            "name": "encoding",
            "type": "String"
          },
          {
            "name": "content",
            "type": "String"
          },
          {
            "name": "path",
            "type": "String"
          },
          {
            "name": "sha",
            "type": "String"
          },
          {
            "name": "size",
            "type": "Int"
          },
          {
            "name": "submodule_git_url",
            "type": "String"
          },
          {
            "name": "html_url",
            "type": "String"
          },
          {
            "name": "download_url",
            "type": "String"
          }
        ]
      },
      {
        "name": "IssueCollection",
        "fields": [
          {
            "name": "one",
            "type": "Issue",
            "params": [
              {
                "name": "number",
                "type": "Int"
              }
            ]
          },
          {
            "name": "search",
            "type": "IssueSearchPage",
            "params": [
              {
                "name": "page",
                "type": "Int"
              },
              {
                "name": "pageSize",
                "type": "Int"
              },
              {
                "name": "q",
                "type": "String",
                "description": "Github API returns pull requests in the issues endpoint. Use this to include/exclude them. Can be either issue or pr"
              },
              {
                "name": "sort",
                "type": "String",
                "description": "What to sort results by. Can be created, updated, comments."
              },
              {
                "name": "order",
                "type": "String",
                "description": "One of asc (ascending) or desc (descending)."
              }
            ]
          },
          {
            "name": "page",
            "type": "IssuePage",
            "params": [
              {
                "name": "page",
                "type": "Int",
                "optional": true
              },
              {
                "name": "pageSize",
                "type": "Int",
                "optional": true
              },
              {
                "name": "kind",
                "type": "String",
                "description": "Github API returns pull requests in the issues endpoint. Use this to include/exclude them. Can be either issue or pr",
                "optional": true
              },
              {
                "name": "milestone",
                "type": "String",
                "description": "If an integer is passed, it should refer to a milestone by its number field. If the string * is passed, issues with any milestone are accepted. If the string none is passed, issues without milestones are returned.",
                "optional": true
              },
              {
                "name": "state",
                "type": "String",
                "description": "Indicates the state of the issues to return. Can be open, closed, or all.",
                "optional": true
              },
              {
                "name": "assignee",
                "type": "String",
                "description": "Can be the name of a user. Pass in none for issues with no assigned user, and * for issues assigned to any user.",
                "optional": true
              },
              {
                "name": "creator",
                "type": "String",
                "description": "The user that created the issue.",
                "optional": true
              },
              {
                "name": "mentioned",
                "type": "String",
                "description": "A user that's mentioned in the issue.",
                "optional": true
              },
              {
                "name": "labels",
                "type": "String",
                "description": "A list of comma separated label names. Example: bug,ui,@high",
                "optional": true
              },
              {
                "name": "sort",
                "type": "String",
                "description": "What to sort results by. Can be created, updated, comments.",
                "optional": true
              },
              {
                "name": "direction",
                "type": "String",
                "description": "One of asc (ascending) or desc (descending).",
                "optional": true
              },
              {
                "name": "since",
                "type": "String",
                "description": "Only show notifications updated after the given time. This is a timestamp in ISO 8601 format: YYYY-MM-DDTHH:MM:SSZ",
                "optional": true
              }
            ]
          }
        ],
        "events": []
      },
      {
        "name": "IssueSearchPage",
        "fields": [
          {
            "name": "total_count",
            "type": "Int"
          },
          {
            "name": "incomplete_results",
            "type": "Boolean"
          },
          {
            "name": "next",
            "type": "Ref",
            "ofType": "IssueSearchPage"
          },
          {
            "name": "items",
            "type": "List",
            "ofType": "Issue"
          }
        ],
        "events": []
      },
      {
        "name": "IssuePage",
        "fields": [
          {
            "name": "items",
            "type": "List",
            "ofType": "Issue"
          },
          {
            "name": "next",
            "type": "Ref",
            "ofType": "IssuePage"
          }
        ],
        "events": []
      },
      {
        "name": "Issue",
        "fields": [
          {
            "name": "active_lock_reason",
            "type": "String"
          },
          {
            "name": "assignee",
            "type": "User"
          },
          {
            "name": "assignees",
            "type": "List",
            "ofType": "User"
          },
          {
            "name": "author_association",
            "type": "String"
          },
          {
            "name": "body",
            "type": "String"
          },
          {
            "name": "closed_at",
            "type": "String"
          },
          {
            "name": "closed_by",
            "type": "User"
          },
          {
            "name": "comments",
            "type": "CommentCollection"
          },
          {
            "name": "created_at",
            "type": "String"
          },
          {
            "name": "draft",
            "type": "Boolean"
          },
          {
            "name": "id",
            "type": "Int"
          },
          {
            "name": "labels",
            "type": "List",
            "ofType": "Label"
          },
          {
            "name": "locked",
            "type": "Boolean"
          },
          {
            "name": "milestone",
            "type": "String"
          },
          {
            "name": "node_id",
            "type": "String"
          },
          {
            "name": "number",
            "type": "Int",
            "hints": {
              "primary": true
            }
          },
          {
            "name": "pull_request",
            "type": "PullRequest"
          },
          {
            "name": "reactions",
            "type": "Reactions"
          },
          {
            "name": "state",
            "type": "String"
          },
          {
            "name": "title",
            "type": "String",
            "hints": {
              "secondary": true
            }
          },
          {
            "name": "updated_at",
            "type": "String"
          },
          {
            "name": "url",
            "type": "String"
          },
          {
            "name": "user",
            "type": "User"
          },
          {
            "name": "html_url",
            "type": "String"
          }
        ],
        "actions": [
          {
            "name": "close",
            "params": [],
            "type": "Void"
          },
          {
            "name": "createComment",
            "params": [
              {
                "name": "body",
                "type": "String"
              }
            ],
            "type": "Void"
          }
        ],
        "events": [
          {
            "name": "commentCreated",
            "type": "CommentEvent"
          },
          {
            "name": "closed",
            "type": "Boolean"
          }
        ]
      },
      {
        "name": "Label",
        "fields": [
          {
            "name": "name",
            "type": "String",
            "hints": {
              "primary": true
            }
          },
          {
            "name": "node_id",
            "type": "String"
          },
          {
            "name": "id",
            "type": "Int"
          },
          {
            "name": "color",
            "type": "String"
          },
          {
            "name": "description",
            "type": "String"
          },
          {
            "name": "default",
            "type": "Boolean"
          }
        ]
      },
      {
        "name": "Reactions",
        "fields": [
          {
            "name": "total_count",
            "type": "Int"
          },
          {
            "name": "plus_1",
            "type": "Int"
          },
          {
            "name": "minus_1",
            "type": "Int"
          },
          {
            "name": "laugh",
            "type": "Int"
          },
          {
            "name": "hooray",
            "type": "Int"
          },
          {
            "name": "confused",
            "type": "Int"
          },
          {
            "name": "heart",
            "type": "Int"
          },
          {
            "name": "rocket",
            "type": "Int"
          },
          {
            "name": "eyes",
            "type": "Int"
          }
        ]
      },
      {
        "name": "PullRequest",
        "fields": [
          {
            "name": "number",
            "type": "Int",
            "hints": {
              "primary": true
            }
          },
          {
            "name": "title",
            "type": "String",
            "hints": {
              "primary": true
            }
          },
          {
            "name": "id",
            "type": "Int"
          },
          {
            "name": "state",
            "type": "String"
          },
          {
            "name": "body",
            "type": "String"
          },
          {
            "name": "locked",
            "type": "Boolean"
          },
          {
            "name": "merged",
            "type": "Boolean"
          },
          {
            "name": "active_lock_reason",
            "params": [],
            "type": "String"
          },
          {
            "name": "diff",
            "params": [],
            "type": "String"
          },
          {
            "name": "node_id",
            "params": [],
            "type": "String"
          },
          {
            "name": "owner",
            "params": [],
            "type": "Ref",
            "ofType": "User"
          },
          {
            "name": "comments",
            "type": "CommentCollection"
          }
        ],
        "actions": [
          {
            "name": "close",
            "params": [],
            "type": "Void"
          },
          {
            "name": "createComment",
            "params": [
              {
                "name": "body",
                "type": "String"
              }
            ],
            "type": "Void"
          }
        ],
        "events": [
          {
            "name": "closed",
            "params": [],
            "type": "Boolean"
          }
        ]
      },
      {
        "name": "PullRequestCollection",
        "fields": [
          {
            "name": "one",
            "params": [
              {
                "name": "number",
                "type": "Int"
              }
            ],
            "type": "PullRequest"
          },
          {
            "name": "page",
            "params": [
              {
                "name": "state",
                "type": "String",
                "optional": true
              },
              {
                "name": "head",
                "type": "String",
                "optional": true
              },
              {
                "name": "base",
                "type": "String",
                "optional": true
              },
              {
                "name": "sort",
                "type": "String",
                "optional": true
              },
              {
                "name": "direction",
                "type": "String",
                "optional": true
              },
              {
                "name": "page",
                "type": "Int",
                "optional": true
              },
              {
                "name": "pageSize",
                "type": "Int",
                "optional": true
              }
            ],
            "type": "PullRequestPage"
          }
        ],
        "events": []
      },
      {
        "name": "PullRequestPage",
        "fields": [
          {
            "name": "items",
            "type": "List",
            "ofType": "PullRequest"
          },
          {
            "name": "next",
            "type": "Ref",
            "ofType": "PullRequestPage"
          }
        ],
        "events": []
      },
      {
        "name": "ReleaseCollection",
        "fields": [
          {
            "name": "one",
            "params": [
              {
                "name": "id",
                "type": "String"
              }
            ],
            "type": "Release"
          },
          {
            "name": "page",
            "params": [
              {
                "name": "pageSize",
                "type": "String",
                "optional": true
              },
              {
                "name": "page",
                "type": "String",
                "optional": true
              }
            ],
            "type": "ReleasePage"
          }
        ],
        "events": []
      },
      {
        "name": "ReleasePage",
        "fields": [
          {
            "name": "items",
            "type": "List",
            "ofType": "Release"
          },
          {
            "name": "next",
            "type": "Ref",
            "ofType": "ReleasePage"
          }
        ],
        "events": []
      },
      {
        "name": "Release",
        "fields": [
          {
            "name": "id",
            "type": "String"
          },
          {
            "name": "name",
            "type": "String"
          },
          {
            "name": "body",
            "type": "String"
          },
          {
            "name": "draft",
            "type": "Boolean"
          },
          {
            "name": "prerelease",
            "type": "Boolean"
          },
          {
            "name": "url",
            "type": "String"
          },
          {
            "name": "node_id",
            "params": [],
            "type": "String"
          },
          {
            "name": "tag_name",
            "params": [],
            "type": "String"
          },
          {
            "name": "target_commitish",
            "params": [],
            "type": "String"
          },
          {
            "name": "created_at",
            "params": [],
            "type": "String"
          }
        ],
        "events": []
      },
      {
        "name": "License",
        "fields": [
          {
            "name": "name",
            "type": "String"
          },
          {
            "name": "path",
            "type": "String"
          },
          {
            "name": "sha",
            "type": "String"
          },
          {
            "name": "size",
            "type": "Int"
          },
          {
            "name": "url",
            "type": "String"
          },
          {
            "name": "type",
            "type": "String"
          },
          {
            "name": "content",
            "type": "String"
          },
          {
            "name": "encoding",
            "type": "String"
          },
          {
            "name": "license",
            "type": "LicenseDesc"
          },
          {
            "name": "html_url",
            "params": [],
            "type": "String"
          },
          {
            "name": "git_url",
            "params": [],
            "type": "String"
          },
          {
            "name": "download_url",
            "params": [],
            "type": "String"
          }
        ],
        "events": []
      },
      {
        "name": "LicenseDesc",
        "fields": [
          {
            "name": "key",
            "type": "String"
          },
          {
            "name": "name",
            "type": "String"
          },
          {
            "name": "url",
            "type": "String"
          },
          {
            "name": "spdx_id",
            "params": [],
            "type": "String"
          }
        ],
        "events": []
      },
      {
        "name": "GlobalSearch",
        "fields": [
          {
            "name": "commits",
            "type": "CommitPage",
            "params": [
              {
                "name": "type",
<<<<<<< HEAD
                "type": "String"
              },
              {
                "name": "sort",
                "type": "String"
              },
              {
                "name": "direction",
                "type": "String"
              },
              {
                "name": "page",
                "type": "Int"
              },
              {
                "name": "pageSize",
                "type": "Int"
              },
              {
                "name": "q",
                "type": "String"
=======
                "type": "String",
                "optional": true
              },
              {
                "name": "sort",
                "type": "String",
                "optional": true
              },
              {
                "name": "direction",
                "type": "String",
                "optional": true
              },
              {
                "name": "page",
                "type": "Int",
                "optional": true
              },
              {
                "name": "pageSize",
                "type": "Int",
                "optional": true
              },
              {
                "name": "q",
                "type": "String",
                "optional": true
>>>>>>> 746a409d
              }
            ]
          },
          {
            "name": "issues",
            "type": "IssuePage",
            "params": [
              {
                "name": "type",
<<<<<<< HEAD
                "type": "String"
              },
              {
                "name": "sort",
                "type": "String"
              },
              {
                "name": "direction",
                "type": "String"
              },
              {
                "name": "page",
                "type": "Int"
              },
              {
                "name": "pageSize",
                "type": "Int"
              },
              {
                "name": "q",
                "type": "String"
=======
                "type": "String",
                "optional": true
              },
              {
                "name": "sort",
                "type": "String",
                "optional": true
              },
              {
                "name": "direction",
                "type": "String",
                "optional": true
              },
              {
                "name": "page",
                "type": "Int",
                "optional": true
              },
              {
                "name": "pageSize",
                "type": "Int",
                "optional": true
              },
              {
                "name": "q",
                "type": "String",
                "optional": true
>>>>>>> 746a409d
              }
            ]
          }
        ]
      },
      {
        "name": "IssueEvent",
        "fields": [
          {
            "name": "issue",
            "type": "Ref",
            "ofType": "Issue"
          }
        ]
      },
      {
        "name": "PullRequestEvent",
        "fields": [
          {
            "name": "pullRequest",
            "type": "Ref",
            "ofType": "PullRequest"
          }
        ]
      },
      {
        "name": "ReleaseEvent",
        "fields": [
          {
            "name": "release",
            "type": "Ref",
            "ofType": "Release"
          }
        ]
      },
      {
        "name": "CommentEvent",
        "fields": [
          {
            "name": "comment",
            "type": "Ref",
            "ofType": "Comment"
          }
        ]
      }
    ]
  }
}<|MERGE_RESOLUTION|>--- conflicted
+++ resolved
@@ -124,12 +124,8 @@
               },
               {
                 "name": "body",
-<<<<<<< HEAD
-                "type": "String"
-=======
-                "type": "String",
-                "optional": true
->>>>>>> 746a409d
+                "type": "String",
+                "optional": true
               },
               {
                 "name": "path",
@@ -137,12 +133,8 @@
               },
               {
                 "name": "query",
-<<<<<<< HEAD
-                "type": "String"
-=======
-                "type": "String",
-                "optional": true
->>>>>>> 746a409d
+                "type": "String",
+                "optional": true
               },
               {
                 "name": "headers",
@@ -799,18 +791,6 @@
             "params": [
               {
                 "name": "page",
-<<<<<<< HEAD
-                "type": "Int"
-              },
-              {
-                "name": "pageSize",
-                "type": "Int"
-              }
-            ]
-          }
-        ],
-        "actions": [],
-=======
                 "type": "Int",
                 "optional": true
               },
@@ -822,7 +802,6 @@
             ]
           }
         ],
->>>>>>> 746a409d
         "events": []
       },
       {
@@ -839,10 +818,6 @@
             "ofType": "CommentPage"
           }
         ],
-<<<<<<< HEAD
-        "actions": [],
-=======
->>>>>>> 746a409d
         "events": []
       },
       {
@@ -1664,29 +1639,6 @@
             "params": [
               {
                 "name": "type",
-<<<<<<< HEAD
-                "type": "String"
-              },
-              {
-                "name": "sort",
-                "type": "String"
-              },
-              {
-                "name": "direction",
-                "type": "String"
-              },
-              {
-                "name": "page",
-                "type": "Int"
-              },
-              {
-                "name": "pageSize",
-                "type": "Int"
-              },
-              {
-                "name": "q",
-                "type": "String"
-=======
                 "type": "String",
                 "optional": true
               },
@@ -1714,7 +1666,6 @@
                 "name": "q",
                 "type": "String",
                 "optional": true
->>>>>>> 746a409d
               }
             ]
           },
@@ -1724,29 +1675,6 @@
             "params": [
               {
                 "name": "type",
-<<<<<<< HEAD
-                "type": "String"
-              },
-              {
-                "name": "sort",
-                "type": "String"
-              },
-              {
-                "name": "direction",
-                "type": "String"
-              },
-              {
-                "name": "page",
-                "type": "Int"
-              },
-              {
-                "name": "pageSize",
-                "type": "Int"
-              },
-              {
-                "name": "q",
-                "type": "String"
-=======
                 "type": "String",
                 "optional": true
               },
@@ -1774,7 +1702,6 @@
                 "name": "q",
                 "type": "String",
                 "optional": true
->>>>>>> 746a409d
               }
             ]
           }
